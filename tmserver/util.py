--- conflicted
+++ resolved
@@ -1,10 +1,5 @@
 # TmServer - TissueMAPS server application.
-<<<<<<< HEAD
-# Copyright (C) 2016  Markus D. Herrmann, University of Zurich and Robin Hafen
-# Copyright (C) 2018  University of Zurich
-=======
 # Copyright (C) 2016, 2018  University of Zurich
->>>>>>> 7b67f444
 #
 # This program is free software: you can redistribute it and/or modify
 # it under the terms of the GNU Affero General Public License as published
@@ -244,9 +239,6 @@
                                 )
             return f(*args, **kwargs)
         return wrapped
-<<<<<<< HEAD
-    return decorator
-=======
     return decorator
 
 
@@ -274,5 +266,4 @@
             exe_file = os.path.join(path, program)
             if is_exe(exe_file):
                 return exe_file
-    return None
->>>>>>> 7b67f444
+    return None