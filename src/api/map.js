--- conflicted
+++ resolved
@@ -25,6 +25,8 @@
     var zoom;
     /** @type {number|undefined} */
     var numZoomLevels;
+    /** @type {ol.Projection|undefined} */
+    var projection;
     var target;
     
     var map = new ol.Map();
@@ -47,6 +49,10 @@
                 if (goog.isDef(config.numZoomLevels)) {
                     numZoomLevels = config.numZoomLevels;
                     map.setNumZoomLevels(numZoomLevels);
+                }
+                if (goog.isDef(config.projection)) {
+                    projection = config.projection;
+                    map.setProjection(projection);
                 }
                 if (goog.isDef(config.target)) {
                     target = config.target;
@@ -74,42 +80,8 @@
 };
 
 /**
-<<<<<<< HEAD
- * @param {number|undefined} opt_arg Get or set the current zoom level.
- * @returns {ol.Map|number|undefined} current zoom level on get or the map.
- */
-ol.Map.prototype.zoom = function(opt_arg) {
-    if (arguments.length == 1 && goog.isDef(opt_arg)) {
-        return this.setZoom(opt_arg);
-    } else {
-        return this.getZoom();
-    }
-};
-
-/**
  * @param {ol.Projection|string|undefined} opt_arg Get or set the map projection.
  * @returns {ol.Map|number|undefined} the current zoom level, or the map on set.
- */
-ol.Map.prototype.projection = function(opt_arg) {
-    if (arguments.length == 1 && goog.isDef(opt_arg)) {
-        return this.setZoom(opt_arg);
-    } else {
-        return this.getZoom();
-    }
-};
-
-/**
- * @param {number|undefined} opt_arg Get or set the number of zoom levels.
- * @returns {ol.Map|number|undefined} the number of zoom levels, or the map on set.
- */
-ol.Map.prototype.numZoomLevels = function(opt_arg) {
-    if (arguments.length == 1 && goog.isDef(opt_arg)) {
-        return this.setNumZoomLevels(opt_arg);
-    } else {
-        return this.getNumZoomLevels();
-=======
- * @param {ol.ProjectionLike=} opt_arg
- * @returns {ol.Map|ol.Loc|undefined}
  */
 ol.Map.prototype.projection = function(opt_arg) {
     if (arguments.length == 1 && goog.isDef(opt_arg)) {
@@ -128,6 +100,29 @@
         return this.setUserProjection(ol.projection(opt_arg));
     } else {
         return this.getUserProjection();
->>>>>>> 94e6146b
+    }
+};
+
+/**
+ * @param {number|undefined} opt_arg Get or set the current zoom level.
+ * @returns {ol.Map|number|undefined} current zoom level on get or the map.
+ */
+ol.Map.prototype.zoom = function(opt_arg) {
+    if (arguments.length == 1 && goog.isDef(opt_arg)) {
+        return this.setZoom(opt_arg);
+    } else {
+        return this.getZoom();
+    }
+};
+
+/**
+ * @param {number|undefined} opt_arg Get or set the number of zoom levels.
+ * @returns {ol.Map|number|undefined} the number of zoom levels, or the map on set.
+ */
+ol.Map.prototype.numZoomLevels = function(opt_arg) {
+    if (arguments.length == 1 && goog.isDef(opt_arg)) {
+        return this.setNumZoomLevels(opt_arg);
+    } else {
+        return this.getNumZoomLevels();
     }
 };