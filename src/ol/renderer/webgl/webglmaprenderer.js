// FIXME check against gl.getParameter(webgl.MAX_TEXTURE_SIZE)

goog.provide('ol.renderer.webgl.Map');

goog.require('goog.asserts');
goog.require('goog.dom');
goog.require('goog.dom.TagName');
goog.require('goog.events');
goog.require('goog.events.Event');
goog.require('goog.log');
goog.require('goog.log.Logger');
goog.require('goog.object');
goog.require('goog.style');
goog.require('goog.webgl');
goog.require('ol');
goog.require('ol.RendererType');
goog.require('ol.css');
goog.require('ol.dom');
goog.require('ol.layer.Image');
goog.require('ol.layer.Layer');
goog.require('ol.layer.Tile');
goog.require('ol.layer.Vector');
goog.require('ol.render.Event');
goog.require('ol.render.EventType');
goog.require('ol.render.webgl.Immediate');
goog.require('ol.renderer.Map');
goog.require('ol.renderer.webgl.ImageLayer');
goog.require('ol.renderer.webgl.Layer');
goog.require('ol.renderer.webgl.TileLayer');
goog.require('ol.renderer.webgl.VectorLayer');
goog.require('ol.source.State');
goog.require('ol.structs.LRUCache');
goog.require('ol.structs.PriorityQueue');
goog.require('ol.webgl');
goog.require('ol.webgl.Context');
goog.require('ol.webgl.WebGLContextEventType');


/**
 * @typedef {{magFilter: number, minFilter: number, texture: WebGLTexture}}
 */
ol.renderer.webgl.TextureCacheEntry;



/**
 * @constructor
 * @extends {ol.renderer.Map}
 * @param {Element} container Container.
 * @param {ol.Map} map Map.
 */
ol.renderer.webgl.Map = function(container, map) {

  goog.base(this, container, map);

  /**
   * @private
   * @type {HTMLCanvasElement}
   */
  this.canvas_ = /** @type {HTMLCanvasElement} */
      (goog.dom.createElement(goog.dom.TagName.CANVAS));
  this.canvas_.style.width = '100%';
  this.canvas_.style.height = '100%';
  this.canvas_.className = ol.css.CLASS_UNSELECTABLE;
  goog.dom.insertChildAt(container, this.canvas_, 0);

  /**
   * @private
   * @type {number}
   */
  this.clipTileCanvasWidth_ = 0;

  /**
   * @private
   * @type {number}
   */
  this.clipTileCanvasHeight_ = 0;

  /**
   * @private
   * @type {CanvasRenderingContext2D}
   */
  this.clipTileContext_ = ol.dom.createCanvasContext2D();

  /**
   * @private
   * @type {boolean}
   */
  this.renderedVisible_ = true;

  /**
   * @private
   * @type {WebGLRenderingContext}
   */
  this.gl_ = ol.webgl.getContext(this.canvas_, {
    antialias: true,
    depth: false,
    failIfMajorPerformanceCaveat: true,
    preserveDrawingBuffer: false,
    stencil: true
  });
  goog.asserts.assert(!goog.isNull(this.gl_), 'got a WebGLRenderingContext');

  /**
   * @private
   * @type {ol.webgl.Context}
   */
  this.context_ = new ol.webgl.Context(this.canvas_, this.gl_);

  goog.events.listen(this.canvas_, ol.webgl.WebGLContextEventType.LOST,
      this.handleWebGLContextLost, false, this);
  goog.events.listen(this.canvas_, ol.webgl.WebGLContextEventType.RESTORED,
      this.handleWebGLContextRestored, false, this);

  /**
   * @private
   * @type {ol.structs.LRUCache.<ol.renderer.webgl.TextureCacheEntry|null>}
   */
  this.textureCache_ = new ol.structs.LRUCache();

  /**
   * @private
   * @type {ol.Coordinate}
   */
  this.focus_ = null;

  /**
   * @private
   * @type {ol.structs.PriorityQueue.<Array>}
   */
  this.tileTextureQueue_ = new ol.structs.PriorityQueue(
      goog.bind(
          /**
           * @param {Array.<*>} element Element.
           * @return {number} Priority.
           * @this {ol.renderer.webgl.Map}
           */
          function(element) {
            var tileCenter = /** @type {ol.Coordinate} */ (element[1]);
            var tileResolution = /** @type {number} */ (element[2]);
            var deltaX = tileCenter[0] - this.focus_[0];
            var deltaY = tileCenter[1] - this.focus_[1];
            return 65536 * Math.log(tileResolution) +
                Math.sqrt(deltaX * deltaX + deltaY * deltaY) / tileResolution;
          }, this),
      /**
       * @param {Array.<*>} element Element.
       * @return {string} Key.
       */
      function(element) {
        return /** @type {ol.Tile} */ (element[0]).getKey();
      });

  /**
   * @private
   * @type {ol.PostRenderFunction}
   */
  this.loadNextTileTexture_ = goog.bind(
      function(map, frameState) {
        if (!this.tileTextureQueue_.isEmpty()) {
          this.tileTextureQueue_.reprioritize();
          var element = this.tileTextureQueue_.dequeue();
          var tile = /** @type {ol.Tile} */ (element[0]);
          var tileSize = /** @type {ol.Size} */ (element[3]);
          var tileGutter = /** @type {number} */ (element[4]);
          this.bindTileTexture(
              tile, tileSize, tileGutter, goog.webgl.LINEAR, goog.webgl.LINEAR);
        }
      }, this);

  /**
   * @private
   * @type {number}
   */
  this.textureCacheFrameMarkerCount_ = 0;

  this.initializeGL_();

};
goog.inherits(ol.renderer.webgl.Map, ol.renderer.Map);


/**
 * @param {ol.Tile} tile Tile.
 * @param {ol.Size} tileSize Tile size.
 * @param {number} tileGutter Tile gutter.
 * @param {number} magFilter Mag filter.
 * @param {number} minFilter Min filter.
 */
ol.renderer.webgl.Map.prototype.bindTileTexture =
    function(tile, tileSize, tileGutter, magFilter, minFilter) {

  var gl = this.getGL();
  var tileKey = tile.getKey();
  if (this.textureCache_.containsKey(tileKey)) {
    var textureCacheEntry = this.textureCache_.get(tileKey);
    goog.asserts.assert(!goog.isNull(textureCacheEntry),
        'a texture cache entry exists for key %s', tileKey);
    gl.bindTexture(goog.webgl.TEXTURE_2D, textureCacheEntry.texture);
    if (textureCacheEntry.magFilter != magFilter) {
      gl.texParameteri(
          goog.webgl.TEXTURE_2D, goog.webgl.TEXTURE_MAG_FILTER, magFilter);
      textureCacheEntry.magFilter = magFilter;
    }
    if (textureCacheEntry.minFilter != minFilter) {
      gl.texParameteri(
          goog.webgl.TEXTURE_2D, goog.webgl.TEXTURE_MAG_FILTER, minFilter);
      textureCacheEntry.minFilter = minFilter;
    }
  } else {
    var texture = gl.createTexture();
    gl.bindTexture(goog.webgl.TEXTURE_2D, texture);
    if (tileGutter > 0) {
      var clipTileCanvas = this.clipTileContext_.canvas;
      var clipTileContext = this.clipTileContext_;
      if (this.clipTileCanvasWidth_ !== tileSize[0] ||
          this.clipTileCanvasHeight_ !== tileSize[1]) {
        clipTileCanvas.width = tileSize[0];
        clipTileCanvas.height = tileSize[1];
        this.clipTileCanvasWidth_ = tileSize[0];
        this.clipTileCanvasHeight_ = tileSize[1];
      } else {
        clipTileContext.clearRect(0, 0, tileSize[0], tileSize[1]);
      }
      clipTileContext.drawImage(tile.getImage(), tileGutter, tileGutter,
          tileSize[0], tileSize[1], 0, 0, tileSize[0], tileSize[1]);
      gl.texImage2D(goog.webgl.TEXTURE_2D, 0,
          goog.webgl.RGBA, goog.webgl.RGBA,
          goog.webgl.UNSIGNED_BYTE, clipTileCanvas);
    } else {
      gl.texImage2D(goog.webgl.TEXTURE_2D, 0,
          goog.webgl.RGBA, goog.webgl.RGBA,
          goog.webgl.UNSIGNED_BYTE, tile.getImage());
    }
    gl.texParameteri(
        goog.webgl.TEXTURE_2D, goog.webgl.TEXTURE_MAG_FILTER, magFilter);
    gl.texParameteri(
        goog.webgl.TEXTURE_2D, goog.webgl.TEXTURE_MIN_FILTER, minFilter);
    gl.texParameteri(goog.webgl.TEXTURE_2D, goog.webgl.TEXTURE_WRAP_S,
        goog.webgl.CLAMP_TO_EDGE);
    gl.texParameteri(goog.webgl.TEXTURE_2D, goog.webgl.TEXTURE_WRAP_T,
        goog.webgl.CLAMP_TO_EDGE);
    this.textureCache_.set(tileKey, {
      texture: texture,
      magFilter: magFilter,
      minFilter: minFilter
    });
  }
};


/**
 * @inheritDoc
 */
ol.renderer.webgl.Map.prototype.createLayerRenderer = function(layer) {
  if (ol.ENABLE_IMAGE && layer instanceof ol.layer.Image) {
    return new ol.renderer.webgl.ImageLayer(this, layer);
  } else if (ol.ENABLE_TILE && layer instanceof ol.layer.Tile) {
    return new ol.renderer.webgl.TileLayer(this, layer);
  } else if (ol.ENABLE_VECTOR && layer instanceof ol.layer.Vector) {
    return new ol.renderer.webgl.VectorLayer(this, layer);
  } else {
    goog.asserts.fail('unexpected layer configuration');
    return null;
  }
};


/**
 * @param {ol.render.EventType} type Event type.
 * @param {olx.FrameState} frameState Frame state.
 * @private
 */
ol.renderer.webgl.Map.prototype.dispatchComposeEvent_ =
    function(type, frameState) {
  var map = this.getMap();
  if (map.hasListener(type)) {
    var context = this.context_;

    var extent = frameState.extent;
    var size = frameState.size;
    var viewState = frameState.viewState;
    var pixelRatio = frameState.pixelRatio;

    var resolution = viewState.resolution;
    var center = viewState.center;
    var rotation = viewState.rotation;

    var vectorContext = new ol.render.webgl.Immediate(context,
        center, resolution, rotation, size, extent, pixelRatio);
    var composeEvent = new ol.render.Event(type, map, vectorContext,
        frameState, null, context);
    map.dispatchEvent(composeEvent);

    vectorContext.flush();
  }
};


/**
 * @inheritDoc
 */
ol.renderer.webgl.Map.prototype.disposeInternal = function() {
  var gl = this.getGL();
  if (!gl.isContextLost()) {
    this.textureCache_.forEach(
        /**
         * @param {?ol.renderer.webgl.TextureCacheEntry} textureCacheEntry
         *     Texture cache entry.
         */
        function(textureCacheEntry) {
          if (!goog.isNull(textureCacheEntry)) {
            gl.deleteTexture(textureCacheEntry.texture);
          }
        });
  }
  goog.dispose(this.context_);
  goog.base(this, 'disposeInternal');
};


/**
 * @param {ol.Map} map Map.
 * @param {olx.FrameState} frameState Frame state.
 * @private
 */
ol.renderer.webgl.Map.prototype.expireCache_ = function(map, frameState) {
  var gl = this.getGL();
  var textureCacheEntry;
  while (this.textureCache_.getCount() - this.textureCacheFrameMarkerCount_ >
      ol.WEBGL_TEXTURE_CACHE_HIGH_WATER_MARK) {
    textureCacheEntry = this.textureCache_.peekLast();
    if (goog.isNull(textureCacheEntry)) {
      if (+this.textureCache_.peekLastKey() == frameState.index) {
        break;
      } else {
        --this.textureCacheFrameMarkerCount_;
      }
    } else {
      gl.deleteTexture(textureCacheEntry.texture);
    }
    this.textureCache_.pop();
  }
};


/**
 * @return {ol.webgl.Context}
 */
ol.renderer.webgl.Map.prototype.getContext = function() {
  return this.context_;
};


/**
 * @return {WebGLRenderingContext} GL.
 */
ol.renderer.webgl.Map.prototype.getGL = function() {
  return this.gl_;
};


/**
 * @return {ol.structs.PriorityQueue.<Array>} Tile texture queue.
 */
ol.renderer.webgl.Map.prototype.getTileTextureQueue = function() {
  return this.tileTextureQueue_;
};


/**
 * @inheritDoc
 */
ol.renderer.webgl.Map.prototype.getType = function() {
  return ol.RendererType.WEBGL;
};


/**
 * @param {goog.events.Event} event Event.
 * @protected
 */
ol.renderer.webgl.Map.prototype.handleWebGLContextLost = function(event) {
  event.preventDefault();
  this.textureCache_.clear();
  this.textureCacheFrameMarkerCount_ = 0;
  goog.object.forEach(this.getLayerRenderers(),
      /**
       * @param {ol.renderer.Layer} layerRenderer Layer renderer.
       * @param {string} key Key.
       * @param {Object.<string, ol.renderer.Layer>} object Object.
       */
      function(layerRenderer, key, object) {
        goog.asserts.assertInstanceof(layerRenderer, ol.renderer.webgl.Layer,
            'renderer is an instance of ol.renderer.webgl.Layer');
        var webGLLayerRenderer = /** @type {ol.renderer.webgl.Layer} */
            (layerRenderer);
        webGLLayerRenderer.handleWebGLContextLost();
      });
};


/**
 * @protected
 */
ol.renderer.webgl.Map.prototype.handleWebGLContextRestored = function() {
  this.initializeGL_();
  this.getMap().render();
};


/**
 * @private
 */
ol.renderer.webgl.Map.prototype.initializeGL_ = function() {
  var gl = this.gl_;
  gl.activeTexture(goog.webgl.TEXTURE0);
  gl.blendFuncSeparate(
      goog.webgl.SRC_ALPHA, goog.webgl.ONE_MINUS_SRC_ALPHA,
      goog.webgl.ONE, goog.webgl.ONE_MINUS_SRC_ALPHA);
  gl.disable(goog.webgl.CULL_FACE);
  gl.disable(goog.webgl.DEPTH_TEST);
  gl.disable(goog.webgl.SCISSOR_TEST);
  gl.disable(goog.webgl.STENCIL_TEST);
};


/**
 * @param {ol.Tile} tile Tile.
 * @return {boolean} Is tile texture loaded.
 */
ol.renderer.webgl.Map.prototype.isTileTextureLoaded = function(tile) {
  return this.textureCache_.containsKey(tile.getKey());
};


/**
 * @private
 * @type {goog.log.Logger}
 */
ol.renderer.webgl.Map.prototype.logger_ =
    goog.log.getLogger('ol.renderer.webgl.Map');


/**
 * @inheritDoc
 */
ol.renderer.webgl.Map.prototype.renderFrame = function(frameState) {

  var context = this.getContext();
  var gl = this.getGL();

  if (gl.isContextLost()) {
    return false;
  }

  if (goog.isNull(frameState)) {
    if (this.renderedVisible_) {
      goog.style.setElementShown(this.canvas_, false);
      this.renderedVisible_ = false;
    }
    return false;
  }

  this.focus_ = frameState.focus;

  this.textureCache_.set((-frameState.index).toString(), null);
  ++this.textureCacheFrameMarkerCount_;

  this.dispatchComposeEvent_(ol.render.EventType.PRECOMPOSE, frameState);

  /** @type {Array.<ol.layer.LayerState>} */
  var layerStatesToDraw = [];
  var layerStatesArray = frameState.layerStatesArray;
  var viewResolution = frameState.viewState.resolution;
  var i, ii, layerRenderer, layerState;

  for (i = 0, ii = layerStatesArray.length; i < ii; ++i) {
    layerState = layerStatesArray[i];
    if (ol.layer.Layer.visibleAtResolution(layerState, viewResolution) &&
        layerState.sourceState == ol.source.State.READY) {
      layerRenderer = this.getLayerRenderer(layerState.layer);
      goog.asserts.assertInstanceof(layerRenderer, ol.renderer.webgl.Layer,
          'renderer is an instance of ol.renderer.webgl.Layer');
      if (layerRenderer.prepareFrame(frameState, layerState, context)) {
        layerStatesToDraw.push(layerState);
      }
    }
  }

  var width = frameState.size[0] * frameState.pixelRatio;
  var height = frameState.size[1] * frameState.pixelRatio;
  if (this.canvas_.width != width || this.canvas_.height != height) {
    this.canvas_.width = width;
    this.canvas_.height = height;
  }

  gl.bindFramebuffer(goog.webgl.FRAMEBUFFER, null);

  gl.clearColor(0, 0, 0, 0);
  gl.clear(goog.webgl.COLOR_BUFFER_BIT);
  gl.enable(goog.webgl.BLEND);
  gl.viewport(0, 0, this.canvas_.width, this.canvas_.height);

<<<<<<< HEAD
  this.dispatchComposeEvent_(ol.render.EventType.PRECOMPOSE, frameState);

  // Set the blend function so the layers are blended additively
  gl.blendFunc(gl.ONE, gl.ONE);
=======
>>>>>>> 4045e06a
  for (i = 0, ii = layerStatesToDraw.length; i < ii; ++i) {
    layerState = layerStatesToDraw[i];
    if (layerState.additiveBlend) {
        layerRenderer = this.getLayerRenderer(layerState.layer);
        goog.asserts.assertInstanceof(layerRenderer, ol.renderer.webgl.Layer);
        layerRenderer.composeFrame(frameState, layerState, context);
    }
  }

  // Render all layers that shouldn't ble blended additively
  // gl.enable(gl.DEPTH_TEST);
  gl.blendFuncSeparate(
      goog.webgl.SRC_ALPHA, goog.webgl.ONE_MINUS_SRC_ALPHA,
      goog.webgl.ONE, goog.webgl.ONE_MINUS_SRC_ALPHA);
  for (i = 0, ii = layerStatesToDraw.length; i < ii; ++i) {
    layerState = layerStatesToDraw[i];
    if (!layerState.additiveBlend) {
        layerRenderer = this.getLayerRenderer(layerState.layer);
        goog.asserts.assertInstanceof(layerRenderer, ol.renderer.webgl.Layer);
        layerRenderer.composeFrame(frameState, layerState, context);
    }
  }

  if (!this.renderedVisible_) {
    goog.style.setElementShown(this.canvas_, true);
    this.renderedVisible_ = true;
  }

  this.calculateMatrices2D(frameState);

  if (this.textureCache_.getCount() - this.textureCacheFrameMarkerCount_ >
      ol.WEBGL_TEXTURE_CACHE_HIGH_WATER_MARK) {
    frameState.postRenderFunctions.push(goog.bind(this.expireCache_, this));
  }

  if (!this.tileTextureQueue_.isEmpty()) {
    frameState.postRenderFunctions.push(this.loadNextTileTexture_);
    frameState.animate = true;
  }

  this.dispatchComposeEvent_(ol.render.EventType.POSTCOMPOSE, frameState);

  this.scheduleRemoveUnusedLayerRenderers(frameState);
  this.scheduleExpireIconCache(frameState);

};


/**
 * @inheritDoc
 */
ol.renderer.webgl.Map.prototype.forEachFeatureAtCoordinate =
    function(coordinate, frameState, callback, thisArg,
        layerFilter, thisArg2) {
  var result;

  if (this.getGL().isContextLost()) {
    return false;
  }

  var viewState = frameState.viewState;

  var layerStates = frameState.layerStatesArray;
  var numLayers = layerStates.length;
  var i;
  for (i = numLayers - 1; i >= 0; --i) {
    var layerState = layerStates[i];
    var layer = layerState.layer;
    if (ol.layer.Layer.visibleAtResolution(layerState, viewState.resolution) &&
        layerFilter.call(thisArg2, layer)) {
      var layerRenderer = this.getLayerRenderer(layer);
      result = layerRenderer.forEachFeatureAtCoordinate(
          coordinate, frameState, callback, thisArg);
      if (result) {
        return result;
      }
    }
  }
  return undefined;
};


/**
 * @inheritDoc
 */
ol.renderer.webgl.Map.prototype.hasFeatureAtCoordinate =
    function(coordinate, frameState, layerFilter, thisArg) {
  var hasFeature = false;

  if (this.getGL().isContextLost()) {
    return false;
  }

  var viewState = frameState.viewState;

  var layerStates = frameState.layerStatesArray;
  var numLayers = layerStates.length;
  var i;
  for (i = numLayers - 1; i >= 0; --i) {
    var layerState = layerStates[i];
    var layer = layerState.layer;
    if (ol.layer.Layer.visibleAtResolution(layerState, viewState.resolution) &&
        layerFilter.call(thisArg, layer)) {
      var layerRenderer = this.getLayerRenderer(layer);
      hasFeature =
          layerRenderer.hasFeatureAtCoordinate(coordinate, frameState);
      if (hasFeature) {
        return true;
      }
    }
  }
  return hasFeature;
};


/**
 * @inheritDoc
 */
ol.renderer.webgl.Map.prototype.forEachLayerAtPixel =
    function(pixel, frameState, callback, thisArg,
        layerFilter, thisArg2) {
  if (this.getGL().isContextLost()) {
    return false;
  }

  var viewState = frameState.viewState;
  var result;

  var layerStates = frameState.layerStatesArray;
  var numLayers = layerStates.length;
  var i;
  for (i = numLayers - 1; i >= 0; --i) {
    var layerState = layerStates[i];
    var layer = layerState.layer;
    if (ol.layer.Layer.visibleAtResolution(layerState, viewState.resolution) &&
        layerFilter.call(thisArg, layer)) {
      var layerRenderer = this.getLayerRenderer(layer);
      result = layerRenderer.forEachLayerAtPixel(
          pixel, frameState, callback, thisArg);
      if (result) {
        return result;
      }
    }
  }
  return undefined;
};


/**
 * @private
 * @const
 */
ol.renderer.webgl.Map.DEFAULT_COLOR_VALUES_ = {
  opacity: 1,
  brightness: 0,
  contrast: 1,
  hue: 0,
  saturation: 1
};<|MERGE_RESOLUTION|>--- conflicted
+++ resolved
@@ -502,34 +502,13 @@
   gl.enable(goog.webgl.BLEND);
   gl.viewport(0, 0, this.canvas_.width, this.canvas_.height);
 
-<<<<<<< HEAD
   this.dispatchComposeEvent_(ol.render.EventType.PRECOMPOSE, frameState);
 
-  // Set the blend function so the layers are blended additively
-  gl.blendFunc(gl.ONE, gl.ONE);
-=======
->>>>>>> 4045e06a
   for (i = 0, ii = layerStatesToDraw.length; i < ii; ++i) {
     layerState = layerStatesToDraw[i];
-    if (layerState.additiveBlend) {
-        layerRenderer = this.getLayerRenderer(layerState.layer);
-        goog.asserts.assertInstanceof(layerRenderer, ol.renderer.webgl.Layer);
-        layerRenderer.composeFrame(frameState, layerState, context);
-    }
-  }
-
-  // Render all layers that shouldn't ble blended additively
-  // gl.enable(gl.DEPTH_TEST);
-  gl.blendFuncSeparate(
-      goog.webgl.SRC_ALPHA, goog.webgl.ONE_MINUS_SRC_ALPHA,
-      goog.webgl.ONE, goog.webgl.ONE_MINUS_SRC_ALPHA);
-  for (i = 0, ii = layerStatesToDraw.length; i < ii; ++i) {
-    layerState = layerStatesToDraw[i];
-    if (!layerState.additiveBlend) {
-        layerRenderer = this.getLayerRenderer(layerState.layer);
-        goog.asserts.assertInstanceof(layerRenderer, ol.renderer.webgl.Layer);
-        layerRenderer.composeFrame(frameState, layerState, context);
-    }
+      layerRenderer = this.getLayerRenderer(layerState.layer);
+      goog.asserts.assertInstanceof(layerRenderer, ol.renderer.webgl.Layer);
+      layerRenderer.composeFrame(frameState, layerState, context);
   }
 
   if (!this.renderedVisible_) {
