--- conflicted
+++ resolved
@@ -128,14 +128,7 @@
         return this._selectionsByType[type];
     }
 
-<<<<<<< HEAD
     addMapObjectType(t: string) {
-        // Check if this is the first time a type is added (null is always in the dict,
-        // therefore we check if the length is 1).
-        var isFirstTypeAdded = _(this._selectionsByType).keys().length === 1;
-=======
-    addMapObjectType(t: MapObjectType) {
->>>>>>> 3985e9f8
         this._selectionsByType[t] = [];
         if (this.activeMapObjectType === null) {
             this.activeMapObjectType = t;
