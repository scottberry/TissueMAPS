import os
import re
import logging
from . import registration as reg
from ..writers import ImageMetadataWriter
from ..cluster import ClusterRoutines
from ..image import ChannelImage

logger = logging.getLogger(__name__)


class ImageRegistration(ClusterRoutines):

    def __init__(self, experiment, prog_name):
        '''
        Instantiate an instance of class ImageRegistration.

        Parameters
        ----------
        experiment: Experiment
            configured experiment object
        prog_name: str
            name of the corresponding program (command line interface)
        '''
        super(ImageRegistration, self).__init__(experiment, prog_name)
        self.experiment = experiment
        self.prog_name = prog_name

    @property
    def registration_dir(self):
        '''
        Returns
        -------
        str
            absolute path to the folder holding the calculated shift values
            of the image registration step
        '''
        self._registration_dir = os.path.join(self.project_dir, 'registration')
        if not os.path.exists(self._registration_dir):
            os.mkdir(self._registration_dir)
        return self._registration_dir

    @property
    def reg_file_format_string(self):
        '''
        Returns
        -------
        str
            format string for names of HDF5 files, where registration outputs
            are stored
        '''
        self._reg_file_format_string = '{experiment}_{job}.reg'
        return self._reg_file_format_string

    def create_job_descriptions(self, **kwargs):
        '''
        Create job descriptions for parallel computing.

        Parameters
        ----------
        **kwargs: dict
            additional input arguments as key-value pairs:
            * "batch_size": number of image acquisition sites per job (*int*)
            * "ref_channel": number of the image channel that should be used as
              a reference for image registration (*int*)
            * "ref_cycle": number of the image channel that should be used as a
              reference for image registration (*int*)

        Returns
        -------
        Dict[str, List[dict] or dict]
            job descriptions
        '''
        def get_refs(x):
            return [f for i, f in enumerate(x.image_files)
                    if x.image_metadata[i].channel == kwargs['ref_channel']]
        im_batches = [self._create_batches(get_refs(c), kwargs['batch_size'])
                      for c in self.cycles]
        sites = [md.site for md in self.cycles[0].image_metadata
                 if md.channel == kwargs['ref_channel']]
        site_batches = self._create_batches(sites, kwargs['batch_size'])
        registration_batches = list()
        for i in xrange(len(im_batches[0])):
            if any([i >= len(b) for b in im_batches]):
                continue
            registration_batches.append({
                'targets':
                    {c.name: [os.path.join(c.image_dir, b)
                              for b in im_batches[j][i]]
                     for j, c in enumerate(self.cycles)},
                'references':
                    [os.path.join(c.image_dir, b)
                     for j, c in enumerate(self.cycles)
                     if c.name == kwargs['ref_cycle']
                     for b in im_batches[j][i]]
            })

        registration_files = [
            os.path.join(self.registration_dir,
                         self.reg_file_format_string.format(
                            experiment=self.experiment.name, job=i+1))
            for i in xrange(len(registration_batches))
        ]

        job_descriptions = {
            'run': [{
                'id': i+1,
                'inputs': {
                    'target_files': batch['targets'],
                    'reference_files': batch['references']
                },
                'outputs': {
                    'registration_file': registration_files[i]
                },
                'sites': site_batches[i]
            } for i, batch in enumerate(registration_batches)],
            'collect': {
                'max_shift': kwargs['max_shift'],
                'inputs': {
                    'registration_files': registration_files
                },
<<<<<<< HEAD
                'outputs': {}
=======
                'outputs': {
                }
>>>>>>> b9a95c92
            }
        }

        return job_descriptions

    def run_job(self, batch):
        '''
        Run shift and overhang calculation for a single job.

        Creates for a `.registration` HDF5 file, where calculated
        shift and overhang values are stored.

        Parameters
        ----------
        batch: dict
            description of the *run* job

        See also
        --------
        `align.registration.register_images`_
        '''
        reg.register_images(batch['sites'],
                            batch['inputs']['target_files'],
                            batch['inputs']['reference_files'],
                            batch['outputs']['registration_file'])

    def collect_job_output(self, batch):
        '''
        Collect and fuse shift calculations and create shift description file.

        Reads the `.registration` HDF5 file created in the `run` step,
        concatenates the calculated shift values, calculates global overhang
        values and stores these values together with additional metainformation
        in YAML format.

        Parameters
        ----------
        batch: dict
            description of the *collect* job
        
        See also
        --------
        `align.registration.fuse_registration`_
        '''
        output_files = batch['inputs']['registration_files']
        cycle_names = [c.name for c in self.cycles]

        descriptions = reg.fuse_registration(output_files, cycle_names)

        # Calculate overhang between cycles
        top, bottom, right, left, no_shift = \
            reg.calculate_overhang(descriptions, batch['max_shift'])

<<<<<<< HEAD
        for i, cycle in enumerate(self.cycles):

            with ImageMetadataWriter() as writer:

                metadata = cycle.image_metadata
                output = [dict() for x in xrange(len(metadata))]

                for j in xrange(len(no_shift)):

                    # md_index = [
                    #     ix for ix, md in enumerate(metadata)
                    #     if md.site == descriptions[i][j]['site']
                    # ]

                    for index, md in enumerate(metadata):

                        if (md.site != descriptions[i][j]['site']):
=======
        with ImageMetadataWriter() as writer:
            for i, cycle in enumerate(self.cycles):

                metadata = cycle.image_metadata
                output = list()

                for j in xrange(len(no_shift)):

                    for md in metadata:

                        if md.site != shift_descriptions[i][j]['site']:
>>>>>>> b9a95c92
                            continue

                        md.lower_overhang = bottom
                        md.upper_overhang = top
                        md.right_overhang = right
                        md.left_overhang = left
                        md.max_tolerated_shift = batch['max_shift']
                        md.omit = bool(no_shift[j])
<<<<<<< HEAD
                        md.x_shift = descriptions[i][j]['x_shift']
                        md.y_shift = descriptions[i][j]['y_shift']

                        output[index] = md.serialize()
=======
                        md.x_shift = shift_descriptions[i][j]['x_shift']
                        md.y_shift = shift_descriptions[i][j]['y_shift']

                        output.append(md.serialize())
>>>>>>> b9a95c92

                writer.write(
                    os.path.join(cycle.metadata_dir,
                                 cycle.image_metadata_file),
                    output)

    def apply_statistics(self, joblist, wells, sites, channels, output_dir,
                         **kwargs):
        '''
        Apply calculated statistics (shift and overhang values) to images
        in order to align them between cycles.

        Parameters
        ----------
        wells: List[str]
            well identifiers of images that should be aligned
        sites: List[int]
            one-based site indices of images that should be aligned
        channels: List[str]
            channel names of images that should be aligned
        output_dir: str
            absolute path to directory where the aligned images should be
            stored
        **kwargs: dict
            additional variable input arguments as key-value pairs:
            * "illumcorr": also correct illumination artifacts (*bool*)
        '''
        for cycle in self.cycles:
            for channel in channels:
                channel_index = [
                    i for i, md in enumerate(cycle.image_metadata)
                    if md.channel == channel
                ]
                if not channel_index:
                    raise ValueError('Channel name is not valid: %s' % channel)
                channel_images = [
                    ChannelImage.create_from_file(
                        os.path.join(cycle.image_dir, cycle.image_files[ix]),
                        cycle.image_metadata[ix])
                    for ix in channel_index
                ]
                if kwargs['illumcorr']:
                    stats = [
                        stats for stats in cycle.stats_images
                        if stats.metadata.channel == channel
                    ][0]

                for i, image in enumerate(channel_images):
                    if sites:
                        if image.metadata.site not in sites:
                            continue
                    if wells:
                        if not image.metadata.well:  # may not be a well plate
                            continue
                        if image.metadata.well not in wells:
                            continue
                    suffix = os.path.splitext(image.metadata.name)[1]
                    if kwargs['illumcorr']:
                        image = image.correct(stats)
                        output_filename = re.sub(
                            r'\%s$' % suffix, '_corrected_aligned%s' % suffix,
                            image.metadata.name)
                    else:
                        output_filename = re.sub(
                            r'\%s$' % suffix, '_aligned%s' % suffix,
                            image.metadata.name)
                    aligned_image = image.align()
                    output_filename = os.path.join(output_dir, output_filename)
                    aligned_image.save_as_png(output_filename)<|MERGE_RESOLUTION|>--- conflicted
+++ resolved
@@ -119,12 +119,8 @@
                 'inputs': {
                     'registration_files': registration_files
                 },
-<<<<<<< HEAD
-                'outputs': {}
-=======
                 'outputs': {
                 }
->>>>>>> b9a95c92
             }
         }
 
@@ -178,25 +174,6 @@
         top, bottom, right, left, no_shift = \
             reg.calculate_overhang(descriptions, batch['max_shift'])
 
-<<<<<<< HEAD
-        for i, cycle in enumerate(self.cycles):
-
-            with ImageMetadataWriter() as writer:
-
-                metadata = cycle.image_metadata
-                output = [dict() for x in xrange(len(metadata))]
-
-                for j in xrange(len(no_shift)):
-
-                    # md_index = [
-                    #     ix for ix, md in enumerate(metadata)
-                    #     if md.site == descriptions[i][j]['site']
-                    # ]
-
-                    for index, md in enumerate(metadata):
-
-                        if (md.site != descriptions[i][j]['site']):
-=======
         with ImageMetadataWriter() as writer:
             for i, cycle in enumerate(self.cycles):
 
@@ -207,8 +184,7 @@
 
                     for md in metadata:
 
-                        if md.site != shift_descriptions[i][j]['site']:
->>>>>>> b9a95c92
+                        if md.site != descriptions[i][j]['site']:
                             continue
 
                         md.lower_overhang = bottom
@@ -217,17 +193,10 @@
                         md.left_overhang = left
                         md.max_tolerated_shift = batch['max_shift']
                         md.omit = bool(no_shift[j])
-<<<<<<< HEAD
                         md.x_shift = descriptions[i][j]['x_shift']
                         md.y_shift = descriptions[i][j]['y_shift']
 
-                        output[index] = md.serialize()
-=======
-                        md.x_shift = shift_descriptions[i][j]['x_shift']
-                        md.y_shift = shift_descriptions[i][j]['y_shift']
-
                         output.append(md.serialize())
->>>>>>> b9a95c92
 
                 writer.write(
                     os.path.join(cycle.metadata_dir,
