--- conflicted
+++ resolved
@@ -8,16 +8,10 @@
 
 from tmaps import defaultconfig
 from tmaps.extensions import db
-<<<<<<< HEAD
-from tmaps.extensions.auth import jwt
-from tmaps.extensions.redis import redis_store
-from tmaps.extensions import gc3pie_engine
-=======
 from tmaps.extensions import jwt
 from tmaps.extensions import redis_store
+from tmaps.extensions import gc3pie_engine
 from tmaps.extensions import spark
-# from tmaps.extensions import gc3pie_engine
->>>>>>> 8237edde
 from tmaps.serialize import TmJSONEncoder
 
 
@@ -112,12 +106,8 @@
     jwt.init_app(app)
     db.init_app(app)
     redis_store.init_app(app)
-<<<<<<< HEAD
-    gc3pie_engine.init_app(app)
-=======
+    # gc3pie_engine.init_app(app)
     spark.init_app(app)
-    # gc3pie_engine.init_app(app)
->>>>>>> 8237edde
 
     ## Import and register blueprints
     from api import api
