import numpy as np
from sklearn.grid_search import GridSearchCV
from sklearn import svm, cross_validation

<<<<<<< HEAD
from tmlib.models import MapobjectType
from tmaps.extensions import db
from tmaps.tool import SupervisedClassifierLabelLayer, Result


class SVMTool():
    def process_request(self, payload, session, experiment):
        """
        {
            "chosen_object_type": str,
            "selected_features": List[str],
            "kernel": str,
            "training_classes": List[
                {
                    "name": str,
                    "object_ids": List[int],
                    "color": str  # hex string, e.g. #ffffff
                }
            ]
        }

        """
        # Get mapobject
        mapobject_type_name = payload['chosen_object_type']
        mapobject_type = experiment.get_mapobject_type(mapobject_type_name)

        # Get features
        feature_names = set(payload['selected_features'])
        feature_df = mapobject_type.get_feature_value_matrix(feature_names)
=======
from tools.classifier.classifier import SupervisedClassifier
>>>>>>> 016a3073


class SVM(SupervisedClassifier):

    def classify_sklearn(self, unlabeled_feature_data, labeled_feature_data):
        n_samples = labeled_feature_data.shape[0]
        n_folds = min(n_samples / 2, 10)

<<<<<<< HEAD
        X_pred = feature_df[~feature_df.index.isin(training_ids)]

        n_examples = len(y_train)
        n_folds = min(n_examples / 2, 3)

        folds = cross_validation.StratifiedKFold(y_train, n_folds=n_folds)
=======
        X = labeled_feature_data.drop('label')
        y = labeled_feature_data.label
        folds = cross_validation.StratifiedKFold(y, n_folds=n_folds)
>>>>>>> 016a3073
        searchspace = [
            {'kernel': ['linear'], 'C': np.linspace(0.1, 1, 5)}
        ]
        clf = svm.SVC()
        gs = GridSearchCV(clf, searchspace, cv=folds)
<<<<<<< HEAD
        gs.fit(X_train, y_train)

        y_pred = gs.predict(X_pred)

        all_object_ids = training_ids + X_pred.index.tolist()
        all_object_labels = y_train.tolist() + y_pred.tolist()
        labels = dict(zip(all_object_ids, all_object_labels))

        result = Result(
            tool_session=session,
            layer=SupervisedClassifierLabelLayer(
                labels=labels, color_map=color_map
            )
        )

        return result
=======
        gs.fit(X, y)

        predictions = gs.predict(unlabeled_feature_data)
        return zip(labeled_feature_data.index.tolist(), predictions.tolist())

    def classify_spark(self, unlabeled_feature_data, labeled_feature_data):
        raise AttributeError(
            'Tool "%s" didn\'t implement "classify_spark" method.'
            % self.__class__.__name__
        )
>>>>>>> 016a3073
<|MERGE_RESOLUTION|>--- conflicted
+++ resolved
@@ -1,40 +1,7 @@
 import numpy as np
 from sklearn.grid_search import GridSearchCV
 from sklearn import svm, cross_validation
-
-<<<<<<< HEAD
-from tmlib.models import MapobjectType
-from tmaps.extensions import db
-from tmaps.tool import SupervisedClassifierLabelLayer, Result
-
-
-class SVMTool():
-    def process_request(self, payload, session, experiment):
-        """
-        {
-            "chosen_object_type": str,
-            "selected_features": List[str],
-            "kernel": str,
-            "training_classes": List[
-                {
-                    "name": str,
-                    "object_ids": List[int],
-                    "color": str  # hex string, e.g. #ffffff
-                }
-            ]
-        }
-
-        """
-        # Get mapobject
-        mapobject_type_name = payload['chosen_object_type']
-        mapobject_type = experiment.get_mapobject_type(mapobject_type_name)
-
-        # Get features
-        feature_names = set(payload['selected_features'])
-        feature_df = mapobject_type.get_feature_value_matrix(feature_names)
-=======
 from tools.classifier.classifier import SupervisedClassifier
->>>>>>> 016a3073
 
 
 class SVM(SupervisedClassifier):
@@ -43,41 +10,14 @@
         n_samples = labeled_feature_data.shape[0]
         n_folds = min(n_samples / 2, 10)
 
-<<<<<<< HEAD
-        X_pred = feature_df[~feature_df.index.isin(training_ids)]
-
-        n_examples = len(y_train)
-        n_folds = min(n_examples / 2, 3)
-
-        folds = cross_validation.StratifiedKFold(y_train, n_folds=n_folds)
-=======
         X = labeled_feature_data.drop('label')
         y = labeled_feature_data.label
         folds = cross_validation.StratifiedKFold(y, n_folds=n_folds)
->>>>>>> 016a3073
         searchspace = [
             {'kernel': ['linear'], 'C': np.linspace(0.1, 1, 5)}
         ]
         clf = svm.SVC()
         gs = GridSearchCV(clf, searchspace, cv=folds)
-<<<<<<< HEAD
-        gs.fit(X_train, y_train)
-
-        y_pred = gs.predict(X_pred)
-
-        all_object_ids = training_ids + X_pred.index.tolist()
-        all_object_labels = y_train.tolist() + y_pred.tolist()
-        labels = dict(zip(all_object_ids, all_object_labels))
-
-        result = Result(
-            tool_session=session,
-            layer=SupervisedClassifierLabelLayer(
-                labels=labels, color_map=color_map
-            )
-        )
-
-        return result
-=======
         gs.fit(X, y)
 
         predictions = gs.predict(unlabeled_feature_data)
@@ -87,5 +27,4 @@
         raise AttributeError(
             'Tool "%s" didn\'t implement "classify_spark" method.'
             % self.__class__.__name__
-        )
->>>>>>> 016a3073
+        )